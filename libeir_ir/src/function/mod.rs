--- conflicted
+++ resolved
@@ -2,18 +2,11 @@
 use std::collections::HashSet;
 use std::hash::{Hash, Hasher};
 
+use cranelift_bforest::{BoundSet, Set, SetForest};
 use cranelift_entity::packed_option::ReservedValue;
-<<<<<<< HEAD
-use cranelift_bforest::{SetForest, BoundSet, Set};
-
-use libeir_util_datastructures::pooled_entity_set::{ EntitySetPool, EntitySet,
-                                                     BoundEntitySet };
-use libeir_util_datastructures::aux_traits::{ HasAux, AuxDebug, AuxHash, AuxEq };
-=======
 use cranelift_entity::{entity_impl, EntityList, EntityRef, ListPool, PrimaryMap};
 
-use libeir_util_datastructures::aux::{AuxEq, AuxHash};
->>>>>>> c6ce7bbe
+use libeir_util_datastructures::aux_traits::{AuxDebug, AuxEq, AuxHash, HasAux};
 use libeir_util_datastructures::dedup_aux_primary_map::DedupAuxPrimaryMap;
 use libeir_util_datastructures::pooled_entity_set::{BoundEntitySet, EntitySet, EntitySetPool};
 
@@ -104,18 +97,16 @@
     }
 }
 impl AuxEq<PoolContainer> for PrimOpData {
-<<<<<<< HEAD
-    fn aux_eq(&self, rhs: &PrimOpData, self_aux: &PoolContainer, other_aux: &PoolContainer) -> bool {
-        if self.op != rhs.op { return false; }
-        self.reads.as_slice(&self_aux.value)
-            == rhs.reads.as_slice(&other_aux.value)
-=======
-    fn aux_eq(&self, rhs: &PrimOpData, container: &PoolContainer) -> bool {
+    fn aux_eq(
+        &self,
+        rhs: &PrimOpData,
+        self_aux: &PoolContainer,
+        other_aux: &PoolContainer,
+    ) -> bool {
         if self.op != rhs.op {
             return false;
         }
-        self.reads.as_slice(&container.value) == rhs.reads.as_slice(&container.value)
->>>>>>> c6ce7bbe
+        self.reads.as_slice(&self_aux.value) == rhs.reads.as_slice(&other_aux.value)
     }
 }
 
@@ -494,31 +485,21 @@
         let mut successors_set = HashSet::new();
         self.block_walk_nested_values::<_, ()>(block, &mut |val| {
             if let ValueKind::Block(succ_block) = self.value_kind(val) {
-<<<<<<< HEAD
-                assert!(block_data.successors.contains(
-                    succ_block, &self.pool.block_set, &()));
-                assert!(self.blocks[succ_block].predecessors.contains(
-                    block, &self.pool.block_set, &()));
-=======
                 assert!(block_data
                     .successors
-                    .contains(succ_block, &self.pool.block_set));
-                assert!(self.blocks[succ_block]
-                    .predecessors
-                    .contains(block, &self.pool.block_set));
->>>>>>> c6ce7bbe
+                    .contains(succ_block, &self.pool.block_set, &()));
+                assert!(self.blocks[succ_block].predecessors.contains(
+                    block,
+                    &self.pool.block_set,
+                    &()
+                ));
                 successors_set.insert(succ_block);
             }
             Ok(())
         })
         .unwrap();
 
-<<<<<<< HEAD
-        assert!(block_data.successors.iter(&self.pool.block_set).count()
-                == successors_set.len());
-=======
-        assert!(block_data.successors.size(&self.pool.block_set) == successors_set.len());
->>>>>>> c6ce7bbe
+        assert!(block_data.successors.iter(&self.pool.block_set).count() == successors_set.len());
     }
 
     /// Validates graph invariants globally, for the whole
@@ -557,14 +538,10 @@
         HashSet::insert(self, key)
     }
 }
-<<<<<<< HEAD
-impl<V> GeneralSet<V> for Set<V> where V: Copy + Ord + SetPoolProvider {
-=======
-impl<V> GeneralSet<V> for EntitySet<V>
+impl<V> GeneralSet<V> for Set<V>
 where
-    V: EntityRef + SetPoolProvider,
+    V: Copy + Ord + SetPoolProvider,
 {
->>>>>>> c6ce7bbe
     fn contains(&self, key: &V, fun: &Function) -> bool {
         Set::contains(self, *key, V::pool(fun), &())
     }
