use pretty::{RefDoc, DocAllocator};

use crate::{Block, Value, DynValue, OpKind, CallKind, MatchKind, BasicType};
use crate::traits::FormatOpCtx;
use crate::binary::{BinaryEntrySpecifier, Endianness};

use super::{
    FunctionFormatData, FormatConfig, FormatState,
    BlockIteratorConfig, ValueFormatter, BlockValueLayout,
    get_value_list,
};

pub struct FormatOpCtxImpl<'a, 'b, 'doc, B, V, L>
where
    B: BlockIteratorConfig,
    V: ValueFormatter,
    L: BlockValueLayout,
{
    format_data: &'a mut FunctionFormatData<'doc, B, V, L>,
    config: &'a FormatConfig<B, V, L>,
    state: &'a mut FormatState<'b>,
}

impl<'a, 'b, 'doc, B, V, L> FormatOpCtx<'doc> for FormatOpCtxImpl<'a, 'b, 'doc, B, V, L>
where
    B: BlockIteratorConfig,
    V: ValueFormatter,
    L: BlockValueLayout,
{

    fn arena(&self) -> &'doc pretty::Arena<'doc> {
        self.format_data.arena
    }

    fn value_use_to_doc(&mut self, value: DynValue) -> RefDoc<'doc, ()> {
        let val = self.state.function.value_get(value).unwrap();
        self.format_data.value_use(self.config, self.state, val, None)
    }

}

fn binary_specifier_to_doc<'a>(arena: &'a pretty::Arena<'a>, spec: &BinaryEntrySpecifier) -> RefDoc<'a, ()> {
    let f_endianness = |end| {
        match end {
            &Endianness::Big => arena.text("big"),
            &Endianness::Little => arena.text("little"),
            &Endianness::Native => arena.text("native"),
        }
    };
    let f_signed = |signed| {
        match signed {
            true => arena.text("signed"),
            false => arena.text("unsigned"),
        }
    };

    match spec {
        BinaryEntrySpecifier::Integer { signed, endianness, unit } => {
            let items = [
                f_signed(*signed),
                f_endianness(endianness),
                arena.as_string(unit),
            ];
            arena.text("integer").append(
                arena.intersperse(items.iter().cloned(), arena.text(",")).parens()
            ).into_doc()
        },
        BinaryEntrySpecifier::Float { endianness, unit } => {
            let items = [
                f_endianness(endianness),
                arena.as_string(unit),
            ];
            arena.text("float").append(
                arena.intersperse(items.iter().cloned(), arena.text(",")).parens()
            ).into_doc()
        },
        BinaryEntrySpecifier::Bytes { unit } => {
            arena.text("bytes").append(arena.as_string(unit).parens()).into_doc()
        },
        BinaryEntrySpecifier::Bits { unit } => {
            arena.text("bits").append(arena.as_string(unit).parens()).into_doc()
        },
        BinaryEntrySpecifier::Utf8 => {
            arena.text("utf8").append(arena.nil().parens()).into_doc()
        },
        BinaryEntrySpecifier::Utf16 { endianness } => {
            arena.text("utf16").append(f_endianness(endianness)).into_doc()
        },
        BinaryEntrySpecifier::Utf32 { endianness } => {
            arena.text("utf32").append(f_endianness(endianness)).into_doc()
        },
    }
}

impl<'a, B, V, L> FunctionFormatData<'a, B, V, L>
where
    B: BlockIteratorConfig,
    V: ValueFormatter,
    L: BlockValueLayout,
{

    pub fn block_op_to_doc(
        &mut self,
        config: &FormatConfig<B, V, L>,
        state: &mut FormatState,
        block: Block,
    ) -> RefDoc<'a, ()>
    {
        let arena = self.arena;

        let op_opt = state.function.block_kind(block);
        if op_opt.is_none() {
            return arena.text("EMPTY_BLOCK").into_doc();
        }

        let op = op_opt.unwrap();
        let reads = state.function.block_reads(block);

        let op_doc = match op {
            OpKind::Case { clauses, .. } => {
                let block = arena.nil();

                arena.nil()
                  .append(arena.text("case"))
                  .append(arena.space())
                  .append(block.nest(1).braces())
            },
            OpKind::Match { branches } => {
                let dests = reads[0];
                let num_dests = state.function.value_list_length(dests);
                let num_branches = branches.len();
                let mut branches_formatted = Vec::with_capacity(num_branches);
                for (i, kind) in branches.iter().enumerate() {
                    let block = state.function.value_list_get_n(dests, i).unwrap();
                    let block_val = self.value_use(config, state, block, None);
                    let args_vl = reads[i + 2];
                    let num_args = state.function.value_list_length(args_vl);
                    let mut args = Vec::with_capacity(num_args);
                    for n in 0..num_args {
                        args.push(state.function.value_list_get_n(args_vl, n).unwrap());
                    }
                    let formatted = match kind {
                        MatchKind::Value => {
                            let val = self.value_use(config, state, args[0], None);
                            let block_args = arena.intersperse(
                                args.iter().skip(1).map(|v| self.value_use(config, state, *v, None)),
                                arena.text(",").append(arena.softline())
                            ).nest(1).parens();
                            let body = arena.nil()
                                .append(block_val)
                                .append(block_args);
                            arena.nil()
                                .append(val)
                                .append(arena.space())
                                .append(arena.text("=>"))
                                .append(arena.space())
                                .append(arena.nil().append(body))
                        }
                        MatchKind::Type(ty) => {
                            let block_args = arena.intersperse(
                                args.iter().map(|v| self.value_use(config, state, *v, None)),
                                arena.text(",").append(arena.softline())
                            ).nest(1).parens();
                            let body = arena.nil()
                                .append(block_val)
                                .append(block_args);
                            arena.nil()
                                .append(arena.text("is_type"))
                                .append(arena.space())
                                .append(arena.text(type_to_text(ty)))
                                .append(arena.space())
                                .append(arena.text("=>"))
                                .append(arena.space())
                                .append(arena.nil().append(body))
                        }
                        MatchKind::Binary(ref spec) => {
                            let doc = binary_specifier_to_doc(arena, spec);
                            arena.nil().append(doc)
                        }
                        MatchKind::Tuple(arity) => {
                            let block_args = arena.intersperse(
                                args.iter().map(|v| self.value_use(config, state, *v, None)),
                                arena.text(",").append(arena.softline())
                            ).nest(1).parens();
                            let body = arena.nil()
                                .append(block_val)
                                .append(block_args);
                            arena.nil()
                                .append(arena.text("{}"))
                                .append(arena.space())
                                .append(arena.text(format!("arity {}", arity)))
                                .append(arena.space())
                                .append(arena.text("=>"))
                                .append(arena.space())
                                .append(arena.nil().append(body))

                        }
                        MatchKind::ListCell => {
                            let block_args = arena.intersperse(
                                args.iter().map(|v| self.value_use(config, state, *v, None)),
                                arena.text(",").append(arena.softline())
                            ).nest(1).parens();
                            let body = arena.nil()
                                .append(block_val)
                                .append(block_args);
                            arena.nil()
                                .append(arena.text("[]"))
                                .append(arena.space())
                                .append(arena.text("=>"))
                                .append(arena.space())
                                .append(arena.nil().append(body))
                        }
                        MatchKind::MapItem => {
                            let val = self.value_use(config, state, args[0], None);
                            let block_args = arena.intersperse(
                                args.iter().skip(1).map(|v| self.value_use(config, state, *v, None)),
                                arena.text(",").append(arena.softline())
                            ).nest(1).parens();
                            let body = arena.nil()
                                .append(block_val)
                                .append(block_args);
                            arena.nil()
                                .append(val)
                                .append(arena.space())
                                .append(arena.text("=>"))
                                .append(arena.space())
                                .append(arena.nil().append(body))
                        }
                        MatchKind::Wildcard => {
                            let block_args = arena.intersperse(
                                args.iter().map(|v| self.value_use(config, state, *v, None)),
                                arena.text(",").append(arena.softline())
                            ).nest(1).parens();
                            let body = arena.nil()
                                .append(block_val)
                                .append(block_args);
                            arena.nil()
                                .append(arena.text("_"))
                                .append(arena.space())
                                .append(arena.text("=>"))
                                .append(arena.space())
                                .append(arena.nil().append(body))
                        }
                    };
                    branches_formatted.push(formatted.indent(2));
                }

<<<<<<< HEAD
                let selector = self.value_use_to_doc(config, state, reads[1]);
=======
                let selector = self.value_use(config, state, reads[1], None);
>>>>>>> 2daf7083

                arena.nil()
                    .append(arena.text("match"))
                    .append(arena.space())
                    .append(selector)
                    .append(arena.space())
                    .append(arena
                            .hardline()
                            .append(arena.intersperse(branches_formatted, arena.hardline()))
                            .append(arena.hardline())
                            .braces())
            },
            OpKind::Call(CallKind::Function) => {
                let callee_val = self.value_use(config, state, reads[0], None);
                let call_args = arena.intersperse(
                    reads.iter().skip(3)
                        .map(|v| self.value_use(config, state, *v, None)),
                    arena.text(",").append(arena.softline()),
                ).nest(1).parens();
                let flow_val = self.value_use(config, state, reads[1], None);
                let exc_val = self.value_use(config, state, reads[2], None);
                arena.nil()
                    .append(callee_val)
                    .append(call_args)
                    .append(arena.space())
                    .append(arena.text("=>"))
                    .append(arena.space())
                    .append(flow_val)
                    .append(arena.space())
                    .append(arena.text("except"))
                    .append(arena.space())
                    .append(exc_val)
            },
            OpKind::Call(CallKind::ControlFlow) => {
                let fun_val = self.value_use(config, state, reads[0], None);
                let call_args = arena.intersperse(
                    reads.iter().skip(1)
                        .map(|v| self.value_use(config, state, *v, None)),
                    arena.text(",").append(arena.softline()),
                ).nest(1).parens();
                arena.nil()
                    .append(fun_val)
                    .append(call_args)
            },
            OpKind::TraceCaptureRaw => {
                assert!(reads.len() == 1);
                let arg = self.value_use(config, state, reads[0], None);
                arena.nil()
                    .append(arena.text("trace_capture_raw"))
                    .append(arena.space())
                    .append(arg)
            },
            OpKind::UnpackValueList(n) => {
                assert!(reads.len() == 2);
                let block = self.value_use(config, state, reads[0], None);
                let val = self.value_use(config, state, reads[1], None);
                arena.nil()
                    .append(arena.text("unpack"))
                    .append(arena.space())
                    .append(val)
                    .append(arena.space())
                    .append(arena.text("arity"))
                    .append(arena.space())
                    .append(arena.as_string(&format!("{}", n)))
                    .append(arena.space())
                    .append(arena.text("=>"))
                    .append(arena.space())
                    .append(block)
            },
            OpKind::IfBool => {
                match reads.len() {
                    3 => {
                        arena.nil()
                            .append(arena.text("if_bool"))
                            .append(arena.space())
                            .append(self.value_use(config, state, reads[2], None))
                            .append(arena.space())
                            .append(self.value_use(config, state, reads[0], None))
                            .append(arena.space())
                            .append(self.value_use(config, state, reads[1], None))
                    },
                    4 => {
                        arena.nil()
                            .append(arena.text("if_bool"))
                            .append(arena.space())
                            .append(self.value_use(config, state, reads[3], None))
                            .append(arena.space())
                            .append(self.value_use(config, state, reads[0], None))
                            .append(arena.space())
                            .append(self.value_use(config, state, reads[1], None))
                            .append(arena.space())
                            .append(self.value_use(config, state, reads[2], None))
                    },
                    _ => panic!(),
                }
            },
            OpKind::Unreachable => arena.text("unreachable"),
            OpKind::Dyn(op) => {
                if let Some(printer) = state.function.dialect().get_op_printer(&**op) {
                    let mut ctx_impl = FormatOpCtxImpl {
                        format_data: self,
                        config,
                        state,
                    };

                    let doc = printer.to_doc(&mut ctx_impl, block);
                    arena.nil().append(doc)

                } else {
                    let call_args = arena.intersperse(
                        reads.iter().map(|v| self.value_use(config, state, *v, None)),
                        arena.text(",").append(arena.softline()),
                    ).nest(1).parens();
                    arena.as_string(op.name()).append(call_args)
                }
            },
            _ => {
                println!("UNIMPL: {:?}", op);
                arena.text("unknown")
            },
        };

        op_doc.append(arena.text(";")).into_doc()
    }
}

fn type_to_text(ty: &BasicType) -> String {
    match ty {
        BasicType::List => "list".to_owned(),
        BasicType::ListCell => "cons".to_owned(),
        BasicType::Nil => "nil".to_owned(),
        BasicType::Tuple(arity) => format!("tuple({})", arity),
        BasicType::Map => "map".to_owned(),
        BasicType::Number => "number".to_owned(),
        BasicType::Float => "float".to_owned(),
        BasicType::Integer => "integer".to_owned(),
        BasicType::SmallInteger => "smallint".to_owned(),
        BasicType::BigInteger => "bigint".to_owned(),
    }
}<|MERGE_RESOLUTION|>--- conflicted
+++ resolved
@@ -1,13 +1,12 @@
-use pretty::{RefDoc, DocAllocator};
-
-use crate::{Block, Value, DynValue, OpKind, CallKind, MatchKind, BasicType};
+use pretty::{DocAllocator, RefDoc};
+
+use crate::binary::{BinaryEntrySpecifier, Endianness};
 use crate::traits::FormatOpCtx;
-use crate::binary::{BinaryEntrySpecifier, Endianness};
+use crate::{BasicType, Block, CallKind, DynValue, MatchKind, OpKind, Value};
 
 use super::{
-    FunctionFormatData, FormatConfig, FormatState,
-    BlockIteratorConfig, ValueFormatter, BlockValueLayout,
-    get_value_list,
+    get_value_list, BlockIteratorConfig, BlockValueLayout, FormatConfig, FormatState,
+    FunctionFormatData, ValueFormatter,
 };
 
 pub struct FormatOpCtxImpl<'a, 'b, 'doc, B, V, L>
@@ -27,68 +26,79 @@
     V: ValueFormatter,
     L: BlockValueLayout,
 {
-
     fn arena(&self) -> &'doc pretty::Arena<'doc> {
         self.format_data.arena
     }
 
     fn value_use_to_doc(&mut self, value: DynValue) -> RefDoc<'doc, ()> {
         let val = self.state.function.value_get(value).unwrap();
-        self.format_data.value_use(self.config, self.state, val, None)
+        self.format_data
+            .value_use(self.config, self.state, val, None)
     }
-
 }
 
-fn binary_specifier_to_doc<'a>(arena: &'a pretty::Arena<'a>, spec: &BinaryEntrySpecifier) -> RefDoc<'a, ()> {
-    let f_endianness = |end| {
-        match end {
-            &Endianness::Big => arena.text("big"),
-            &Endianness::Little => arena.text("little"),
-            &Endianness::Native => arena.text("native"),
-        }
+fn binary_specifier_to_doc<'a>(
+    arena: &'a pretty::Arena<'a>,
+    spec: &BinaryEntrySpecifier,
+) -> RefDoc<'a, ()> {
+    let f_endianness = |end| match end {
+        &Endianness::Big => arena.text("big"),
+        &Endianness::Little => arena.text("little"),
+        &Endianness::Native => arena.text("native"),
     };
-    let f_signed = |signed| {
-        match signed {
-            true => arena.text("signed"),
-            false => arena.text("unsigned"),
-        }
+    let f_signed = |signed| match signed {
+        true => arena.text("signed"),
+        false => arena.text("unsigned"),
     };
 
     match spec {
-        BinaryEntrySpecifier::Integer { signed, endianness, unit } => {
+        BinaryEntrySpecifier::Integer {
+            signed,
+            endianness,
+            unit,
+        } => {
             let items = [
                 f_signed(*signed),
                 f_endianness(endianness),
                 arena.as_string(unit),
             ];
-            arena.text("integer").append(
-                arena.intersperse(items.iter().cloned(), arena.text(",")).parens()
-            ).into_doc()
-        },
+            arena
+                .text("integer")
+                .append(
+                    arena
+                        .intersperse(items.iter().cloned(), arena.text(","))
+                        .parens(),
+                )
+                .into_doc()
+        }
         BinaryEntrySpecifier::Float { endianness, unit } => {
-            let items = [
-                f_endianness(endianness),
-                arena.as_string(unit),
-            ];
-            arena.text("float").append(
-                arena.intersperse(items.iter().cloned(), arena.text(",")).parens()
-            ).into_doc()
-        },
-        BinaryEntrySpecifier::Bytes { unit } => {
-            arena.text("bytes").append(arena.as_string(unit).parens()).into_doc()
-        },
-        BinaryEntrySpecifier::Bits { unit } => {
-            arena.text("bits").append(arena.as_string(unit).parens()).into_doc()
-        },
-        BinaryEntrySpecifier::Utf8 => {
-            arena.text("utf8").append(arena.nil().parens()).into_doc()
-        },
-        BinaryEntrySpecifier::Utf16 { endianness } => {
-            arena.text("utf16").append(f_endianness(endianness)).into_doc()
-        },
-        BinaryEntrySpecifier::Utf32 { endianness } => {
-            arena.text("utf32").append(f_endianness(endianness)).into_doc()
-        },
+            let items = [f_endianness(endianness), arena.as_string(unit)];
+            arena
+                .text("float")
+                .append(
+                    arena
+                        .intersperse(items.iter().cloned(), arena.text(","))
+                        .parens(),
+                )
+                .into_doc()
+        }
+        BinaryEntrySpecifier::Bytes { unit } => arena
+            .text("bytes")
+            .append(arena.as_string(unit).parens())
+            .into_doc(),
+        BinaryEntrySpecifier::Bits { unit } => arena
+            .text("bits")
+            .append(arena.as_string(unit).parens())
+            .into_doc(),
+        BinaryEntrySpecifier::Utf8 => arena.text("utf8").append(arena.nil().parens()).into_doc(),
+        BinaryEntrySpecifier::Utf16 { endianness } => arena
+            .text("utf16")
+            .append(f_endianness(endianness))
+            .into_doc(),
+        BinaryEntrySpecifier::Utf32 { endianness } => arena
+            .text("utf32")
+            .append(f_endianness(endianness))
+            .into_doc(),
     }
 }
 
@@ -98,14 +108,12 @@
     V: ValueFormatter,
     L: BlockValueLayout,
 {
-
     pub fn block_op_to_doc(
         &mut self,
         config: &FormatConfig<B, V, L>,
         state: &mut FormatState,
         block: Block,
-    ) -> RefDoc<'a, ()>
-    {
+    ) -> RefDoc<'a, ()> {
         let arena = self.arena;
 
         let op_opt = state.function.block_kind(block);
@@ -120,11 +128,12 @@
             OpKind::Case { clauses, .. } => {
                 let block = arena.nil();
 
-                arena.nil()
-                  .append(arena.text("case"))
-                  .append(arena.space())
-                  .append(block.nest(1).braces())
-            },
+                arena
+                    .nil()
+                    .append(arena.text("case"))
+                    .append(arena.space())
+                    .append(block.nest(1).braces())
+            }
             OpKind::Match { branches } => {
                 let dests = reads[0];
                 let num_dests = state.function.value_list_length(dests);
@@ -142,14 +151,18 @@
                     let formatted = match kind {
                         MatchKind::Value => {
                             let val = self.value_use(config, state, args[0], None);
-                            let block_args = arena.intersperse(
-                                args.iter().skip(1).map(|v| self.value_use(config, state, *v, None)),
-                                arena.text(",").append(arena.softline())
-                            ).nest(1).parens();
-                            let body = arena.nil()
-                                .append(block_val)
-                                .append(block_args);
-                            arena.nil()
+                            let block_args = arena
+                                .intersperse(
+                                    args.iter()
+                                        .skip(1)
+                                        .map(|v| self.value_use(config, state, *v, None)),
+                                    arena.text(",").append(arena.softline()),
+                                )
+                                .nest(1)
+                                .parens();
+                            let body = arena.nil().append(block_val).append(block_args);
+                            arena
+                                .nil()
                                 .append(val)
                                 .append(arena.space())
                                 .append(arena.text("=>"))
@@ -157,14 +170,16 @@
                                 .append(arena.nil().append(body))
                         }
                         MatchKind::Type(ty) => {
-                            let block_args = arena.intersperse(
-                                args.iter().map(|v| self.value_use(config, state, *v, None)),
-                                arena.text(",").append(arena.softline())
-                            ).nest(1).parens();
-                            let body = arena.nil()
-                                .append(block_val)
-                                .append(block_args);
-                            arena.nil()
+                            let block_args = arena
+                                .intersperse(
+                                    args.iter().map(|v| self.value_use(config, state, *v, None)),
+                                    arena.text(",").append(arena.softline()),
+                                )
+                                .nest(1)
+                                .parens();
+                            let body = arena.nil().append(block_val).append(block_args);
+                            arena
+                                .nil()
                                 .append(arena.text("is_type"))
                                 .append(arena.space())
                                 .append(arena.text(type_to_text(ty)))
@@ -178,14 +193,16 @@
                             arena.nil().append(doc)
                         }
                         MatchKind::Tuple(arity) => {
-                            let block_args = arena.intersperse(
-                                args.iter().map(|v| self.value_use(config, state, *v, None)),
-                                arena.text(",").append(arena.softline())
-                            ).nest(1).parens();
-                            let body = arena.nil()
-                                .append(block_val)
-                                .append(block_args);
-                            arena.nil()
+                            let block_args = arena
+                                .intersperse(
+                                    args.iter().map(|v| self.value_use(config, state, *v, None)),
+                                    arena.text(",").append(arena.softline()),
+                                )
+                                .nest(1)
+                                .parens();
+                            let body = arena.nil().append(block_val).append(block_args);
+                            arena
+                                .nil()
                                 .append(arena.text("{}"))
                                 .append(arena.space())
                                 .append(arena.text(format!("arity {}", arity)))
@@ -193,17 +210,18 @@
                                 .append(arena.text("=>"))
                                 .append(arena.space())
                                 .append(arena.nil().append(body))
-
                         }
                         MatchKind::ListCell => {
-                            let block_args = arena.intersperse(
-                                args.iter().map(|v| self.value_use(config, state, *v, None)),
-                                arena.text(",").append(arena.softline())
-                            ).nest(1).parens();
-                            let body = arena.nil()
-                                .append(block_val)
-                                .append(block_args);
-                            arena.nil()
+                            let block_args = arena
+                                .intersperse(
+                                    args.iter().map(|v| self.value_use(config, state, *v, None)),
+                                    arena.text(",").append(arena.softline()),
+                                )
+                                .nest(1)
+                                .parens();
+                            let body = arena.nil().append(block_val).append(block_args);
+                            arena
+                                .nil()
                                 .append(arena.text("[]"))
                                 .append(arena.space())
                                 .append(arena.text("=>"))
@@ -212,14 +230,18 @@
                         }
                         MatchKind::MapItem => {
                             let val = self.value_use(config, state, args[0], None);
-                            let block_args = arena.intersperse(
-                                args.iter().skip(1).map(|v| self.value_use(config, state, *v, None)),
-                                arena.text(",").append(arena.softline())
-                            ).nest(1).parens();
-                            let body = arena.nil()
-                                .append(block_val)
-                                .append(block_args);
-                            arena.nil()
+                            let block_args = arena
+                                .intersperse(
+                                    args.iter()
+                                        .skip(1)
+                                        .map(|v| self.value_use(config, state, *v, None)),
+                                    arena.text(",").append(arena.softline()),
+                                )
+                                .nest(1)
+                                .parens();
+                            let body = arena.nil().append(block_val).append(block_args);
+                            arena
+                                .nil()
                                 .append(val)
                                 .append(arena.space())
                                 .append(arena.text("=>"))
@@ -227,14 +249,16 @@
                                 .append(arena.nil().append(body))
                         }
                         MatchKind::Wildcard => {
-                            let block_args = arena.intersperse(
-                                args.iter().map(|v| self.value_use(config, state, *v, None)),
-                                arena.text(",").append(arena.softline())
-                            ).nest(1).parens();
-                            let body = arena.nil()
-                                .append(block_val)
-                                .append(block_args);
-                            arena.nil()
+                            let block_args = arena
+                                .intersperse(
+                                    args.iter().map(|v| self.value_use(config, state, *v, None)),
+                                    arena.text(",").append(arena.softline()),
+                                )
+                                .nest(1)
+                                .parens();
+                            let body = arena.nil().append(block_val).append(block_args);
+                            arena
+                                .nil()
                                 .append(arena.text("_"))
                                 .append(arena.space())
                                 .append(arena.text("=>"))
@@ -245,33 +269,38 @@
                     branches_formatted.push(formatted.indent(2));
                 }
 
-<<<<<<< HEAD
-                let selector = self.value_use_to_doc(config, state, reads[1]);
-=======
                 let selector = self.value_use(config, state, reads[1], None);
->>>>>>> 2daf7083
-
-                arena.nil()
+
+                arena
+                    .nil()
                     .append(arena.text("match"))
                     .append(arena.space())
                     .append(selector)
                     .append(arena.space())
-                    .append(arena
+                    .append(
+                        arena
                             .hardline()
                             .append(arena.intersperse(branches_formatted, arena.hardline()))
                             .append(arena.hardline())
-                            .braces())
-            },
+                            .braces(),
+                    )
+            }
             OpKind::Call(CallKind::Function) => {
                 let callee_val = self.value_use(config, state, reads[0], None);
-                let call_args = arena.intersperse(
-                    reads.iter().skip(3)
-                        .map(|v| self.value_use(config, state, *v, None)),
-                    arena.text(",").append(arena.softline()),
-                ).nest(1).parens();
+                let call_args = arena
+                    .intersperse(
+                        reads
+                            .iter()
+                            .skip(3)
+                            .map(|v| self.value_use(config, state, *v, None)),
+                        arena.text(",").append(arena.softline()),
+                    )
+                    .nest(1)
+                    .parens();
                 let flow_val = self.value_use(config, state, reads[1], None);
                 let exc_val = self.value_use(config, state, reads[2], None);
-                arena.nil()
+                arena
+                    .nil()
                     .append(callee_val)
                     .append(call_args)
                     .append(arena.space())
@@ -282,31 +311,36 @@
                     .append(arena.text("except"))
                     .append(arena.space())
                     .append(exc_val)
-            },
+            }
             OpKind::Call(CallKind::ControlFlow) => {
                 let fun_val = self.value_use(config, state, reads[0], None);
-                let call_args = arena.intersperse(
-                    reads.iter().skip(1)
-                        .map(|v| self.value_use(config, state, *v, None)),
-                    arena.text(",").append(arena.softline()),
-                ).nest(1).parens();
-                arena.nil()
-                    .append(fun_val)
-                    .append(call_args)
-            },
+                let call_args = arena
+                    .intersperse(
+                        reads
+                            .iter()
+                            .skip(1)
+                            .map(|v| self.value_use(config, state, *v, None)),
+                        arena.text(",").append(arena.softline()),
+                    )
+                    .nest(1)
+                    .parens();
+                arena.nil().append(fun_val).append(call_args)
+            }
             OpKind::TraceCaptureRaw => {
                 assert!(reads.len() == 1);
                 let arg = self.value_use(config, state, reads[0], None);
-                arena.nil()
+                arena
+                    .nil()
                     .append(arena.text("trace_capture_raw"))
                     .append(arena.space())
                     .append(arg)
-            },
+            }
             OpKind::UnpackValueList(n) => {
                 assert!(reads.len() == 2);
                 let block = self.value_use(config, state, reads[0], None);
                 let val = self.value_use(config, state, reads[1], None);
-                arena.nil()
+                arena
+                    .nil()
                     .append(arena.text("unpack"))
                     .append(arena.space())
                     .append(val)
@@ -318,33 +352,29 @@
                     .append(arena.text("=>"))
                     .append(arena.space())
                     .append(block)
-            },
-            OpKind::IfBool => {
-                match reads.len() {
-                    3 => {
-                        arena.nil()
-                            .append(arena.text("if_bool"))
-                            .append(arena.space())
-                            .append(self.value_use(config, state, reads[2], None))
-                            .append(arena.space())
-                            .append(self.value_use(config, state, reads[0], None))
-                            .append(arena.space())
-                            .append(self.value_use(config, state, reads[1], None))
-                    },
-                    4 => {
-                        arena.nil()
-                            .append(arena.text("if_bool"))
-                            .append(arena.space())
-                            .append(self.value_use(config, state, reads[3], None))
-                            .append(arena.space())
-                            .append(self.value_use(config, state, reads[0], None))
-                            .append(arena.space())
-                            .append(self.value_use(config, state, reads[1], None))
-                            .append(arena.space())
-                            .append(self.value_use(config, state, reads[2], None))
-                    },
-                    _ => panic!(),
-                }
+            }
+            OpKind::IfBool => match reads.len() {
+                3 => arena
+                    .nil()
+                    .append(arena.text("if_bool"))
+                    .append(arena.space())
+                    .append(self.value_use(config, state, reads[2], None))
+                    .append(arena.space())
+                    .append(self.value_use(config, state, reads[0], None))
+                    .append(arena.space())
+                    .append(self.value_use(config, state, reads[1], None)),
+                4 => arena
+                    .nil()
+                    .append(arena.text("if_bool"))
+                    .append(arena.space())
+                    .append(self.value_use(config, state, reads[3], None))
+                    .append(arena.space())
+                    .append(self.value_use(config, state, reads[0], None))
+                    .append(arena.space())
+                    .append(self.value_use(config, state, reads[1], None))
+                    .append(arena.space())
+                    .append(self.value_use(config, state, reads[2], None)),
+                _ => panic!(),
             },
             OpKind::Unreachable => arena.text("unreachable"),
             OpKind::Dyn(op) => {
@@ -357,19 +387,23 @@
 
                     let doc = printer.to_doc(&mut ctx_impl, block);
                     arena.nil().append(doc)
-
                 } else {
-                    let call_args = arena.intersperse(
-                        reads.iter().map(|v| self.value_use(config, state, *v, None)),
-                        arena.text(",").append(arena.softline()),
-                    ).nest(1).parens();
+                    let call_args = arena
+                        .intersperse(
+                            reads
+                                .iter()
+                                .map(|v| self.value_use(config, state, *v, None)),
+                            arena.text(",").append(arena.softline()),
+                        )
+                        .nest(1)
+                        .parens();
                     arena.as_string(op.name()).append(call_args)
                 }
-            },
+            }
             _ => {
                 println!("UNIMPL: {:?}", op);
                 arena.text("unknown")
-            },
+            }
         };
 
         op_doc.append(arena.text(";")).into_doc()
